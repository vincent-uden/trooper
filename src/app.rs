use core::fmt;
use std::{
    collections::HashMap,
    ffi::OsStr,
    fs::{self, DirEntry, File},
    io::{self, BufReader},
    path::{Path, PathBuf},
    str::FromStr,
};

use configparser::ini::Ini;
use crossterm::event::{KeyCode, KeyEvent, KeyModifiers};
use fs_extra::dir::CopyOptions;
use regex::Regex;
use serde::{Deserialize, Serialize};
use strum::EnumString;
use tui::{backend::Backend, Terminal};

use crate::ui::Ui;

#[derive(Debug, Clone, Copy, EnumString, PartialEq, Eq)]
enum AppActions {
    MoveDown,
    MoveUp,
    MoveUpDir,
    EnterDir,
    Quit,
    MoveToTop,
    MoveToBottom,
    CopyFiles,
    CutFiles,
    PasteFiles,
    OpenCommandMode,
    ToggleVisualMode,
    DeleteFile,
    CreateBookmark,
    DeleteBookmark,
    ToggleBookmark,
    MoveToLeftPanel,
    MoveToRightPanel,
    MoveEntry,
    ToggleHiddenFiles,
    CreateDir,
    ToggleVisualMode,
}

#[derive(PartialEq, Clone, Copy)]
enum YankMode {
    Copying,
    Cutting,
}

#[derive(Debug, Deserialize, Serialize)]
pub struct Bookmark {
    pub name: String,
    pub path: Box<PathBuf>,
}

#[derive(PartialEq, Clone, Copy)]
pub enum ActivePanel {
    Main,
    Bookmarks,
}

<<<<<<< HEAD
#[derive(PartialEq, Clone, Copy)]
=======
#[derive(Debug, PartialEq, Clone, Copy)]
>>>>>>> fc696d5a
pub enum ActiveMode {
    Normal,
    Command,
    Visual,
}

impl fmt::Display for ActiveMode {
    fn fmt(&self, f: &mut fmt::Formatter<'_>) -> fmt::Result {
        let name = format!("{:?}", self).to_uppercase();
        write!(f, "{}", name)
    }
}


pub struct App {
    pub title: String,

    pub should_quit: bool,
    pub current_dir: Box<PathBuf>,

    pub dir_contents: Vec<DirEntry>,

    pub bookmarks: Vec<Bookmark>,

    ui: Ui,

    // Vim Controls
    last_key: KeyEvent,
    key_chord: Vec<KeyEvent>,
<<<<<<< HEAD
    normal_bindings: HashMap<Vec<KeyEvent>, AppActions>,
=======
    bindings: HashMap<Vec<KeyEvent>, AppActions>,
>>>>>>> fc696d5a
    visual_bindings: HashMap<Vec<KeyEvent>, AppActions>,
    commands: HashMap<String, AppActions>,
    active_panel: ActivePanel,
    active_mode: ActiveMode,
    // ---
    yank_reg: Box<PathBuf>,
    yank_mode: Option<YankMode>,

    bookmark_store: Box<PathBuf>,

    command_buffer: String,
    command_buffer_tmp: String,
    command_history: Vec<String>,
    command_index: i32,

    show_hidden_files: bool,

    selection_start: i32,
}

impl App {
    pub fn new(title: String, current_dir: &Path) -> App {
        let config_path = home::home_dir().unwrap().join(".config/trooper/config.ini");
<<<<<<< HEAD
        let (normal_bindings, visual_bindings) = read_config(&config_path).unwrap();
=======
        let (bindings, visual_bindings) = read_config(&config_path).unwrap();
>>>>>>> fc696d5a

        let mut commands = HashMap::new();
        commands.insert(String::from("delete"), AppActions::DeleteFile);
        commands.insert(String::from("up"), AppActions::MoveUp);
        commands.insert(String::from("bookmark"), AppActions::CreateBookmark);
        commands.insert(String::from("del_bookmark"), AppActions::DeleteBookmark);
        commands.insert(String::from("bm"), AppActions::CreateBookmark);
        commands.insert(String::from("dbm"), AppActions::DeleteBookmark);
        commands.insert(String::from("mv"), AppActions::MoveEntry);
        commands.insert(String::from("mkdir"), AppActions::CreateDir);

        App {
            title,
            should_quit: false,
            current_dir: Box::<PathBuf>::new(current_dir.to_path_buf().clone()),
            dir_contents: Vec::new(),
            bookmarks: vec![],
            ui: Ui::new(current_dir.to_str().unwrap()),
            last_key: KeyEvent::new(KeyCode::Null, KeyModifiers::empty()),
            key_chord: Vec::new(),
<<<<<<< HEAD
            normal_bindings,
=======
            bindings,
>>>>>>> fc696d5a
            visual_bindings,
            commands,
            active_panel: ActivePanel::Main,
            active_mode: ActiveMode::Normal,
            yank_reg: Box::<PathBuf>::new("/tmp/rust_fm_yank.txt".into()),
            yank_mode: None,
            bookmark_store: Box::<PathBuf>::new(
                dirs::home_dir()
                    .unwrap_or(Path::new("/tmp/").to_path_buf())
                    .join(".trooper/bookmarks.txt"),
            ),
            command_buffer: String::from(""),
            command_buffer_tmp: String::from(""),
            command_history: Vec::new(),
            command_index: -1,
            show_hidden_files: false,
            selection_start: 1,
        }
    }

    pub fn init(&mut self) {
        self.enter_dir(&self.current_dir.to_owned());
        fs::create_dir_all(self.bookmark_store.parent().unwrap()).unwrap();

        if !Path::new(self.bookmark_store.as_path()).exists() {
            fs::write(self.bookmark_store.as_path(), "[]").unwrap();
        }

        let f = File::open(self.bookmark_store.as_path()).unwrap();
        let bookmark_file = BufReader::new(f);
        self.bookmarks = serde_json::from_reader(bookmark_file).unwrap_or(vec![]);

        self.update_bookmark_width();
    }

    pub fn tear_down(&mut self) {
        fs::write(
            self.bookmark_store.as_path(),
            serde_json::to_string(&self.bookmarks).unwrap(),
        )
        .unwrap();
    }

    pub fn on_key(&mut self, key: KeyEvent) {
        self.last_key = key;
        /*
        if mods.intersects(KeyModifiers::CONTROL) {
            self.should_quit = true;
            return;
        }
        */

        self.key_chord.push(key);
        let mut matched = true;

        match self.active_mode {
            ActiveMode::Normal => {
                // Figure out some way to do this shit with borrowing
                let maybe_action = self.get_binding();
                match maybe_action {
                    Some(action) => {
                        self.normal_handle_action(action, vec![]);
                    }
                    None => matched = false,
                }
            }
            ActiveMode::Visual => {
                let maybe_action = self.get_binding();
                match maybe_action {
                    Some(action) => {
                        self.visual_handle_action(action, vec![]);
                    }
                    None => matched = false,
                }
            }
            ActiveMode::Command => match key.code {
                KeyCode::Char(c) => self.command_buffer.push(c),
                _ => {}
            },
<<<<<<< HEAD
            ActiveMode::Visual => {
                let maybe_action = self.get_binding();
                match maybe_action {
                    Some(action) => {
                        self.handle_action(action, vec![]);
                    }
                    None => matched = false,
                }
            }
=======
>>>>>>> fc696d5a
        }

        // TODO: How does this work when in visual mode
        if matched {
            self.key_chord.clear();
        } else {
            let mut starting = false;
            let chord_len = self.key_chord.len();

            let bindings = match self.active_mode {
                ActiveMode::Normal => &self.normal_bindings,
                ActiveMode::Command => {
                    panic!("It is impossible to not match a key chord in command mode.")
                }
                ActiveMode::Visual => &self.visual_bindings,
            };

            for chord in bindings.keys() {
                if chord.len() >= chord_len {
                    if chord[0..chord_len] == self.key_chord[..] {
                        starting = true;
                    }
                }
            }

            if !starting {
                self.key_chord.clear();
            }
        }
    }

    fn get_binding(&mut self) -> Option<AppActions> {
<<<<<<< HEAD
        return match self.active_mode {
            ActiveMode::Normal => self.normal_bindings.get(&self.key_chord).copied(),
            ActiveMode::Command => None,
            ActiveMode::Visual => self.visual_bindings.get(&self.key_chord).copied(),
        };
=======
        match self.active_mode {
            ActiveMode::Normal => match self.bindings.get(&self.key_chord) {
                Some(a) => Some(a.clone()),
                None => None,
            },
            ActiveMode::Visual => match self.visual_bindings.get(&self.key_chord) {
                Some(a) => Some(a.clone()),
                None => None,
            },
            ActiveMode::Command => None,
        }
>>>>>>> fc696d5a
    }

    pub(crate) fn on_tick(&self) {
        return;
    }

    pub(crate) fn enter_dir(&mut self, dir: &Path) {
        self.current_dir = Box::new(dir.to_path_buf());
        self.dir_contents = self.read_dir_sorted(dir);
    }

    pub(crate) fn move_up_dir(&mut self) {
        let parent = self.current_dir.parent().unwrap().to_path_buf();
        self.dir_contents = self.read_dir_sorted(&parent);
        self.current_dir = Box::new(parent);
    }

    pub(crate) fn draw<B: Backend>(&mut self, term: &mut Terminal<B>) -> io::Result<()> {
        if self.active_mode == ActiveMode::Normal {
            self.selection_start = self.ui.scroll_y + self.ui.cursor_y;
        }
        self.ui.draw_app(
            term,
            self.current_dir.to_str().unwrap(),
            &self.bookmarks,
            &self.dir_contents,
            self.active_mode == ActiveMode::Command,
            &self.command_buffer,
            &self.active_panel,
            &self.active_mode,
<<<<<<< HEAD
            self.selection_start,
=======
>>>>>>> fc696d5a
        )
    }

    fn find_name(&self, name: String) -> Option<i32> {
        for (j, d) in self.dir_contents.iter().enumerate() {
            if d.file_name().into_string().unwrap() == name {
                return Some(i32::try_from(j).unwrap());
            }
        }

        return None;
    }

    fn copy_files(&mut self, paths: Vec<PathBuf>) {
        let mut output = String::new();
        for p in paths {
            output.push_str(p.as_path().to_str().unwrap());
            output.push('\n');
        }
        fs::write(self.yank_reg.as_path(), output).unwrap();

        self.yank_mode = Some(YankMode::Copying);
    }

    fn delete_files(&mut self, paths: Vec<PathBuf>) {
        for p in paths {
            let md = fs::metadata(&p).unwrap();
            if md.is_dir() {
                fs::remove_dir_all(&p).unwrap();
            } else if md.is_file() {
                fs::remove_file(&p).unwrap();
            }
        }

        self.update_dir_contents();
    }

    fn cut_files(&mut self, paths: Vec<PathBuf>) {
        let mut output = String::new();
        for p in paths {
            output.push_str(p.as_path().to_str().unwrap());
            output.push('\n');
        }
        fs::write(self.yank_reg.as_path(), output).unwrap();

        self.yank_mode = Some(YankMode::Cutting);
    }

    fn get_selected_entries(&self) -> &[DirEntry] {
        if !&self.dir_contents.is_empty() {
            let selection_start = self.selection_start as usize;
            let selection_end = (self.ui.scroll_y + self.ui.cursor_y) as usize;
            return &self.dir_contents[std::cmp::min(selection_end, selection_start)..=std::cmp::max(selection_end, selection_start)];
        } else {
            return &[];
        }
    }

    fn get_selected_bookmark(&self) -> Option<&Bookmark> {
        self.bookmarks
            .get((self.ui.bookmark_y + self.ui.bookmark_scroll_y) as usize)
    }

    fn paste_yanked_files(&mut self) {
        let contents = fs::read_to_string(self.yank_reg.as_path()).unwrap();
        let lines = contents.split("\n");

        let dest_dir = self.current_dir.clone();

        for l in lines {
            if l.len() > 0 {
                let p = Path::new(l);
                let mut dest = dest_dir.join(p.file_name().unwrap());
                let md = fs::metadata(&p).unwrap();

                while dest.exists() {
                    dest.set_file_name(format!(
                        "{} (Copy).{}",
                        dest.file_stem().unwrap().to_str().unwrap(),
                        dest.extension().unwrap().to_str().unwrap()
                    ));
                }

                if md.is_dir() {
                    let copy_options = CopyOptions::new();
                    let copy_success = fs_extra::dir::copy(&p, dest, &copy_options);

                    if let Ok(_) = copy_success {
                        if let Some(ym) = self.yank_mode {
                            if ym == YankMode::Cutting {
                                fs::remove_dir_all(&p).unwrap();
                            }
                        }
                    }
                } else if md.is_file() {
                    let copy_success = fs::copy(&p, dest);

                    if let Ok(_) = copy_success {
                        if let Some(ym) = self.yank_mode {
                            if ym == YankMode::Cutting {
                                fs::remove_file(&p).unwrap();
                            }
                        }
                    }
                }
            }
        }

        self.update_dir_contents();
    }

    fn update_dir_contents(&mut self) {
        self.dir_contents = self.read_dir_sorted(self.current_dir.as_path());

        self.ui.scroll_abs(
            self.ui.cursor_y + self.ui.scroll_y,
            self.dir_contents.len() as i32,
            &self.active_panel,
        );
    }

<<<<<<< HEAD
    fn handle_action(&mut self, action: AppActions, args: Vec<String>) {
        let selected_paths: Vec<PathBuf> = self
=======
    fn normal_handle_action(&mut self, action: AppActions, args: Vec<String>) {
        let selected_paths = self
>>>>>>> fc696d5a
            .get_selected_entries()
            .iter()
            .map(|d| d.path())
            .collect();
        self.ui.debug_msg = format!("{}", selected_paths.len());
        match self.active_panel {
            ActivePanel::Main => match action {
                AppActions::MoveDown => {
                    self.ui
                        .scroll(1, self.dir_contents.len() as i32, &self.active_panel)
                }
                AppActions::MoveUp => {
                    self.ui
                        .scroll(-1, self.dir_contents.len() as i32, &self.active_panel)
                }
                AppActions::MoveUpDir => {
                    self.move_up_dir();
                    self.ui.scroll_abs(
                        self.find_name(self.ui.last_name.clone()).unwrap_or(0),
                        self.dir_contents.len() as i32,
                        &self.active_panel,
                    );
                    self.ui.last_name = self
                        .current_dir
                        .file_name()
                        .unwrap_or(OsStr::new(""))
                        .to_str()
                        .unwrap()
                        .to_string();
                }
                AppActions::EnterDir => {
                    if self.dir_contents[(self.ui.cursor_y + self.ui.scroll_y) as usize]
                        .file_type()
                        .unwrap()
                        .is_dir()
                    {
                        let path =
                            &self.dir_contents[(self.ui.cursor_y + self.ui.scroll_y) as usize];
                        self.ui.last_name =
                            path.file_name().to_owned().to_str().unwrap().to_string();
                        self.enter_dir(&path.path());
                        self.ui
                            .scroll_abs(0, self.dir_contents.len() as i32, &self.active_panel);
                    }
                }
                AppActions::Quit => {
                    self.should_quit = true;
                }
                AppActions::MoveToTop => {
                    self.ui
                        .scroll_abs(0, self.dir_contents.len() as i32, &self.active_panel)
                }
                AppActions::MoveToBottom => self.ui.scroll_abs(
                    self.dir_contents.len() as i32 - 1,
                    self.dir_contents.len() as i32,
                    &self.active_panel,
                ),
                AppActions::CopyFiles => {
                    self.copy_files(selected_paths);
                    self.active_mode = ActiveMode::Normal;
                }
                AppActions::CutFiles => {
                    self.cut_files(selected_paths);
                    self.active_mode = ActiveMode::Normal;
                    }
                AppActions::PasteFiles => self.paste_yanked_files(),
                AppActions::OpenCommandMode => {
                    self.command_buffer = String::from("");
                    self.active_mode = ActiveMode::Command;
                }
                AppActions::DeleteFile => self.delete_files(selected_paths),
                AppActions::CreateBookmark => self.create_bookmark(),
                AppActions::DeleteBookmark => {}
                AppActions::ToggleBookmark => {
                    self.active_panel = ActivePanel::Bookmarks;
                }
                AppActions::MoveToLeftPanel => {
                    self.active_panel = ActivePanel::Bookmarks;
                }
                AppActions::MoveEntry => {
                    if args.len() > 0 && selected_paths.len() == 1 {
                        self.mv_entry(&selected_paths[0], &args[0]);
                    }
                }
                AppActions::ToggleHiddenFiles => {
                    self.show_hidden_files = !self.show_hidden_files;
                    self.update_dir_contents();
                }
                AppActions::ToggleVisualMode => {
<<<<<<< HEAD
                    if self.active_mode == ActiveMode::Normal {
                        self.active_mode = ActiveMode::Visual;
                        self.selection_start = self.ui.cursor_y + self.ui.scroll_y;
                    } else if self.active_mode == ActiveMode::Visual {
                        self.active_mode = ActiveMode::Normal;
                    }
                }
                AppActions::MoveToRightPanel => {}
                AppActions::CreateDir => {}
=======
                    self.active_mode = ActiveMode::Visual;
                }
                _ => {}
>>>>>>> fc696d5a
            },
            ActivePanel::Bookmarks => match action {
                AppActions::MoveDown => {
                    self.ui
                        .scroll(1, self.bookmarks.len() as i32, &self.active_panel)
                }
                AppActions::MoveUp => {
                    self.ui
                        .scroll(-1, self.bookmarks.len() as i32, &self.active_panel)
                }
                AppActions::EnterDir => {
                    if let Some(b) = self.get_selected_bookmark() {
                        let path = b.path.clone();
                        self.enter_dir(&path);
                    }
                    self.active_panel = ActivePanel::Main;
                    self.ui
                        .scroll_abs(0, self.dir_contents.len() as i32, &self.active_panel);
                }
                AppActions::Quit => self.should_quit = true,
                AppActions::DeleteBookmark => self.delete_bookmark(),
                AppActions::ToggleBookmark => match self.active_panel {
                    ActivePanel::Main => self.active_panel = ActivePanel::Bookmarks,
                    ActivePanel::Bookmarks => self.active_panel = ActivePanel::Main,
                },
                AppActions::OpenCommandMode => {
                    self.command_buffer = String::from("");
                    self.active_mode = ActiveMode::Command;
                }
                AppActions::MoveToRightPanel => {
                    self.active_panel = ActivePanel::Main;
                }
                _ => {}
            },
        }

        match action {
            AppActions::CreateDir => {
                for arg in &args {
                    self.create_dir(arg);
                }
                self.update_dir_contents();
            }
            _ => {}
        }
    }

    fn visual_handle_action(&mut self, action: AppActions, args: Vec<String>) {
        let selected_paths = self
            .get_selected_entries()
            .iter()
            .map(|d| d.path())
            .collect();
        /* There's no need to check the active panel since we can only enter
         * visual mode in the main panel
         */
        match action {
            AppActions::MoveDown => {
                self.ui
                    .scroll(1, self.dir_contents.len() as i32, &self.active_panel)
            }
            AppActions::MoveUp => {
                self.ui
                    .scroll(-1, self.dir_contents.len() as i32, &self.active_panel)
            }
            AppActions::Quit => {
                self.should_quit = true;
            }
            AppActions::MoveToTop => {
                self.ui
                    .scroll_abs(0, self.dir_contents.len() as i32, &self.active_panel)
            }
            AppActions::MoveToBottom => self.ui.scroll_abs(
                self.dir_contents.len() as i32 - 1,
                self.dir_contents.len() as i32,
                &self.active_panel,
            ),
            AppActions::CopyFiles => self.copy_files(selected_paths),
            AppActions::CutFiles => self.cut_files(selected_paths),
            AppActions::PasteFiles => self.paste_yanked_files(),
            AppActions::OpenCommandMode => {
                self.command_buffer = String::from("");
                self.active_mode = ActiveMode::Command;
            }
            AppActions::DeleteFile => self.delete_files(selected_paths),
            AppActions::ToggleVisualMode => {
                self.active_mode = ActiveMode::Normal;
            }
            _ => {}
        }
    }

    pub(crate) fn on_esc(&mut self) {
        match self.active_mode {
            ActiveMode::Visual => {
                self.active_mode = ActiveMode::Normal;
            },
            ActiveMode::Command => {
                self.active_mode = ActiveMode::Normal;
                self.command_buffer.clear();
            }
            ActiveMode::Visual => {
                self.active_mode = ActiveMode::Normal;
            }
            _ => {}
        }
    }

    pub(crate) fn on_enter(&mut self) {
        match self.active_mode {
            ActiveMode::Command => {
                let words: Vec<&str> = self.command_buffer.split(" ").collect();

                if let Some(cmd) = words.get(0) {
                    match self.commands.get(*cmd) {
                        Some(action) => {
                            let args = words[1..].into_iter().map(|x| String::from(*x)).collect();
                            /* TODO: This is kind of inconsistent behaviour. Should there be a
                             * third command_handle_action?
                             */
                            self.normal_handle_action(*action, args);
                        }
                        None => (),
                    }

                    self.command_history.push(self.command_buffer.clone());
                    self.on_esc();
                }
            }
            _ => {}
        }
    }

    pub(crate) fn on_backspace(&mut self) {
        match self.active_mode {
            ActiveMode::Command => {
                if self.command_buffer.len() > 0 {
                    self.command_buffer.pop();
                }
            }
            _ => {}
        }
    }

    pub(crate) fn on_down(&mut self) {
        match self.active_mode {
            ActiveMode::Command => {
                if self.command_index > 0 {
                    self.command_index = self.command_index - 1;
                    self.command_buffer = self.command_history
                        [(self.command_history.len() as i32 - self.command_index - 1) as usize]
                        .clone();
                } else if self.command_index == 0 {
                    self.command_index = -1;
                    self.command_buffer = self.command_buffer_tmp.clone();
                }
            }
            _ => {}
        }
    }

    pub(crate) fn on_up(&mut self) {
        match self.active_mode {
            ActiveMode::Command => {
                if self.command_index + 1 < self.command_history.len() as i32 {
                    if self.command_index == -1 {
                        self.command_buffer_tmp = self.command_buffer.clone();
                    }
                    self.command_index = self.command_index + 1;

                    self.command_buffer = self.command_history
                        [(self.command_history.len() as i32 - self.command_index - 1) as usize]
                        .clone();
                }
            }
            _ => {}
        }
    }

    fn create_bookmark(&mut self) {
        self.bookmarks.push(Bookmark {
            name: String::from(
                self.current_dir
                    .file_name()
                    .unwrap_or(&OsStr::new("No file name"))
                    .to_str()
                    .unwrap_or("No file name"),
            ),
            path: self.current_dir.to_owned(),
        });

        self.update_bookmark_width();
    }

    fn delete_bookmark(&mut self) {
        let i = (self.ui.bookmark_scroll_y + self.ui.bookmark_y) as usize;
        if i < self.bookmarks.len() {
            self.bookmarks.remove(i);
        }

        self.update_bookmark_width();
    }

    fn update_bookmark_width(&mut self) {
        let mut max_len: u16 = 15;
        for b in &self.bookmarks {
            if b.name.len() > max_len.into() {
                max_len = b.name.len() as u16;
            }
        }
        self.ui.bookmark_width = max_len + 1;
    }

    fn mv_entry(&mut self, src: &Path, dest: &str) {
        let new_name = src.parent().unwrap().join(dest);
        fs::rename(src, new_name).unwrap();
        self.update_dir_contents();
    }

    fn read_dir_sorted<P: AsRef<Path>>(&self, path: P) -> Vec<DirEntry> {
        let mut contents: Vec<DirEntry> = fs::read_dir(path).unwrap().map(|x| x.unwrap()).collect();
        contents.sort_unstable_by_key(|item| {
            (
                item.metadata().unwrap().is_file(),
                item.path().as_path().to_str().unwrap().to_lowercase(),
            )
        });
        contents = contents
            .into_iter()
            .filter(|item| {
                if item
                    .path()
                    .file_stem()
                    .unwrap()
                    .to_str()
                    .unwrap()
                    .starts_with(".")
                {
                    self.show_hidden_files
                } else {
                    true
                }
            })
            .collect();

        return contents;
    }

    fn create_dir(&self, name: &str) {
        match PathBuf::from_str(name) {
            Ok(_) => {
                let new_path = self.current_dir.join(name);
                fs::create_dir_all(new_path).unwrap();
            }
            Err(_) => {}
        }
    }
}

fn str_to_key_events(s: &str) -> Vec<KeyEvent> {
    let mut output = Vec::with_capacity(s.len());

    let re = Regex::new(r"<[.|[^<>]]+>|.").unwrap();

    for cap in re.captures_iter(s) {
        let symbol = &cap[0];

        if symbol.len() == 1 {
            output.push(KeyEvent::new(
                KeyCode::Char(symbol.chars().next().unwrap()),
                KeyModifiers::empty(),
            ));
        } else if symbol == "<lt>" {
            output.push(KeyEvent::new(KeyCode::Char('<'), KeyModifiers::empty()));
        } else if symbol == "<gt>" {
            output.push(KeyEvent::new(KeyCode::Char('>'), KeyModifiers::empty()));
        } else if symbol == "<Space>" {
            output.push(KeyEvent::new(KeyCode::Char(' '), KeyModifiers::empty()));
        } else if symbol.len() == 5 {
            if symbol.chars().nth(1).unwrap() == 'C' || symbol.chars().nth(1).unwrap() == 'c' {
                output.push(KeyEvent::new(
                    KeyCode::Char(symbol.chars().nth(3).unwrap()),
                    KeyModifiers::CONTROL,
                ));
            }
        }
    }

    return output;
}

fn read_config(
    p: &Path,
) -> Result<
    (
        HashMap<Vec<KeyEvent>, AppActions>,
        HashMap<Vec<KeyEvent>, AppActions>,
    ),
    io::Error,
> {
<<<<<<< HEAD
    let mut normal_output = HashMap::new();
    let mut visual_output = HashMap::new();
=======
    let mut normal_bindings = HashMap::new();
    let mut visual_bindings = HashMap::new();
>>>>>>> fc696d5a

    let mut config = Ini::new();
    let mut default = config.defaults();
    default.delimiters = vec!['='];
    default.case_sensitive = true;
    config.load_defaults(default);

    let user_map = if p.exists() {
        match config.read(fs::read_to_string(p)?) {
            Err(msg) => return Err(io::Error::new(io::ErrorKind::Other, msg)),
            Ok(inner) => inner,
        }
    } else {
        HashMap::new()
    };

    let default_map = match config.read(String::from(include_str!("../assets/default_config.ini")))
    {
        Err(msg) => return Err(io::Error::new(io::ErrorKind::Other, msg)),
        Ok(inner) => inner,
    };

    for (k, v) in default_map["normal"]
        .iter()
        .chain(user_map.get("normal").unwrap_or(&HashMap::new()).iter())
    {
        if let Some(v_str) = v {
            if let Ok(action) = AppActions::from_str(v_str) {
<<<<<<< HEAD
                normal_output.insert(str_to_key_events(&k), action);
=======
                normal_bindings.insert(str_to_key_events(&k), action);
>>>>>>> fc696d5a
            }
        }
    }

    for (k, v) in default_map["visual"]
        .iter()
        .chain(user_map.get("visual").unwrap_or(&HashMap::new()).iter())
    {
        if let Some(v_str) = v {
            if let Ok(action) = AppActions::from_str(v_str) {
<<<<<<< HEAD
                visual_output.insert(str_to_key_events(&k), action);
            }
        }
    }

    return Ok((normal_output, visual_output));
=======
                visual_bindings.insert(str_to_key_events(&k), action);
            }
        }
    }

    return Ok((normal_bindings, visual_bindings));
>>>>>>> fc696d5a
}

#[cfg(test)]
mod tests {
    use std::{collections::HashMap, path::PathBuf, str::FromStr};

    use crossterm::event::{KeyCode, KeyEvent, KeyModifiers};

    use super::{read_config, str_to_key_events, AppActions};

    #[test]
    fn reading_default_config_gives_default_bindings() {
        let mut bindings = HashMap::new();
        bindings.insert(str_to_key_events("j"), AppActions::MoveDown);
        bindings.insert(str_to_key_events("k"), AppActions::MoveUp);
        bindings.insert(str_to_key_events("h"), AppActions::MoveUpDir);
        bindings.insert(str_to_key_events("l"), AppActions::EnterDir);
        bindings.insert(str_to_key_events("q"), AppActions::Quit);
        bindings.insert(str_to_key_events("gg"), AppActions::MoveToTop);
        bindings.insert(str_to_key_events("G"), AppActions::MoveToBottom);
        bindings.insert(str_to_key_events("yy"), AppActions::CopyFiles);
        bindings.insert(str_to_key_events("dd"), AppActions::CutFiles);
        bindings.insert(str_to_key_events("p"), AppActions::PasteFiles);
        bindings.insert(str_to_key_events(":"), AppActions::OpenCommandMode);
        bindings.insert(str_to_key_events("b"), AppActions::ToggleBookmark);
        bindings.insert(
            vec![
                KeyEvent::new(KeyCode::Char('w'), KeyModifiers::CONTROL),
                KeyEvent::new(KeyCode::Char('h'), KeyModifiers::CONTROL),
            ],
            AppActions::MoveToLeftPanel,
        );
        bindings.insert(
            vec![
                KeyEvent::new(KeyCode::Char('w'), KeyModifiers::CONTROL),
                KeyEvent::new(KeyCode::Char('l'), KeyModifiers::CONTROL),
            ],
            AppActions::MoveToRightPanel,
        );
        bindings.insert(
            vec![KeyEvent::new(KeyCode::Char('h'), KeyModifiers::CONTROL)],
            AppActions::MoveToLeftPanel,
        );
        bindings.insert(
            vec![KeyEvent::new(KeyCode::Char('l'), KeyModifiers::CONTROL)],
            AppActions::MoveToRightPanel,
        );
        bindings.insert(str_to_key_events("z"), AppActions::ToggleHiddenFiles);
        bindings.insert(str_to_key_events("v"), AppActions::ToggleVisualMode);

        let config_path = PathBuf::from_str("./assets/default_config.ini").unwrap();
        let (normal_bindings, visual_bindings) = match read_config(&config_path) {
            Ok(x) => x,
            Err(msg) => panic!("{}", msg),
        };

        for (k, v) in normal_bindings.iter() {
            assert!(bindings.contains_key(k), "{:?}", k);

            assert!(bindings.get(k).unwrap() == v);
        }
    }
}<|MERGE_RESOLUTION|>--- conflicted
+++ resolved
@@ -1,7 +1,7 @@
 use core::fmt;
 use std::{
     collections::HashMap,
-    ffi::OsStr,
+    ffi::{OsStr, OsString},
     fs::{self, DirEntry, File},
     io::{self, BufReader},
     path::{Path, PathBuf},
@@ -41,7 +41,6 @@
     MoveEntry,
     ToggleHiddenFiles,
     CreateDir,
-    ToggleVisualMode,
 }
 
 #[derive(PartialEq, Clone, Copy)]
@@ -62,11 +61,8 @@
     Bookmarks,
 }
 
-<<<<<<< HEAD
-#[derive(PartialEq, Clone, Copy)]
-=======
 #[derive(Debug, PartialEq, Clone, Copy)]
->>>>>>> fc696d5a
+
 pub enum ActiveMode {
     Normal,
     Command,
@@ -96,11 +92,7 @@
     // Vim Controls
     last_key: KeyEvent,
     key_chord: Vec<KeyEvent>,
-<<<<<<< HEAD
     normal_bindings: HashMap<Vec<KeyEvent>, AppActions>,
-=======
-    bindings: HashMap<Vec<KeyEvent>, AppActions>,
->>>>>>> fc696d5a
     visual_bindings: HashMap<Vec<KeyEvent>, AppActions>,
     commands: HashMap<String, AppActions>,
     active_panel: ActivePanel,
@@ -124,11 +116,7 @@
 impl App {
     pub fn new(title: String, current_dir: &Path) -> App {
         let config_path = home::home_dir().unwrap().join(".config/trooper/config.ini");
-<<<<<<< HEAD
         let (normal_bindings, visual_bindings) = read_config(&config_path).unwrap();
-=======
-        let (bindings, visual_bindings) = read_config(&config_path).unwrap();
->>>>>>> fc696d5a
 
         let mut commands = HashMap::new();
         commands.insert(String::from("delete"), AppActions::DeleteFile);
@@ -149,11 +137,7 @@
             ui: Ui::new(current_dir.to_str().unwrap()),
             last_key: KeyEvent::new(KeyCode::Null, KeyModifiers::empty()),
             key_chord: Vec::new(),
-<<<<<<< HEAD
             normal_bindings,
-=======
-            bindings,
->>>>>>> fc696d5a
             visual_bindings,
             commands,
             active_panel: ActivePanel::Main,
@@ -215,16 +199,7 @@
                 let maybe_action = self.get_binding();
                 match maybe_action {
                     Some(action) => {
-                        self.normal_handle_action(action, vec![]);
-                    }
-                    None => matched = false,
-                }
-            }
-            ActiveMode::Visual => {
-                let maybe_action = self.get_binding();
-                match maybe_action {
-                    Some(action) => {
-                        self.visual_handle_action(action, vec![]);
+                        self.handle_action(action, vec![]);
                     }
                     None => matched = false,
                 }
@@ -233,7 +208,6 @@
                 KeyCode::Char(c) => self.command_buffer.push(c),
                 _ => {}
             },
-<<<<<<< HEAD
             ActiveMode::Visual => {
                 let maybe_action = self.get_binding();
                 match maybe_action {
@@ -243,8 +217,6 @@
                     None => matched = false,
                 }
             }
-=======
->>>>>>> fc696d5a
         }
 
         // TODO: How does this work when in visual mode
@@ -277,25 +249,11 @@
     }
 
     fn get_binding(&mut self) -> Option<AppActions> {
-<<<<<<< HEAD
         return match self.active_mode {
             ActiveMode::Normal => self.normal_bindings.get(&self.key_chord).copied(),
             ActiveMode::Command => None,
             ActiveMode::Visual => self.visual_bindings.get(&self.key_chord).copied(),
         };
-=======
-        match self.active_mode {
-            ActiveMode::Normal => match self.bindings.get(&self.key_chord) {
-                Some(a) => Some(a.clone()),
-                None => None,
-            },
-            ActiveMode::Visual => match self.visual_bindings.get(&self.key_chord) {
-                Some(a) => Some(a.clone()),
-                None => None,
-            },
-            ActiveMode::Command => None,
-        }
->>>>>>> fc696d5a
     }
 
     pub(crate) fn on_tick(&self) {
@@ -326,10 +284,7 @@
             &self.command_buffer,
             &self.active_panel,
             &self.active_mode,
-<<<<<<< HEAD
             self.selection_start,
-=======
->>>>>>> fc696d5a
         )
     }
 
@@ -409,7 +364,7 @@
                     dest.set_file_name(format!(
                         "{} (Copy).{}",
                         dest.file_stem().unwrap().to_str().unwrap(),
-                        dest.extension().unwrap().to_str().unwrap()
+                        dest.extension().unwrap_or(&OsString::from("")).to_str().unwrap()
                     ));
                 }
 
@@ -451,18 +406,12 @@
         );
     }
 
-<<<<<<< HEAD
     fn handle_action(&mut self, action: AppActions, args: Vec<String>) {
         let selected_paths: Vec<PathBuf> = self
-=======
-    fn normal_handle_action(&mut self, action: AppActions, args: Vec<String>) {
-        let selected_paths = self
->>>>>>> fc696d5a
             .get_selected_entries()
             .iter()
             .map(|d| d.path())
             .collect();
-        self.ui.debug_msg = format!("{}", selected_paths.len());
         match self.active_panel {
             ActivePanel::Main => match action {
                 AppActions::MoveDown => {
@@ -547,7 +496,6 @@
                     self.update_dir_contents();
                 }
                 AppActions::ToggleVisualMode => {
-<<<<<<< HEAD
                     if self.active_mode == ActiveMode::Normal {
                         self.active_mode = ActiveMode::Visual;
                         self.selection_start = self.ui.cursor_y + self.ui.scroll_y;
@@ -557,11 +505,6 @@
                 }
                 AppActions::MoveToRightPanel => {}
                 AppActions::CreateDir => {}
-=======
-                    self.active_mode = ActiveMode::Visual;
-                }
-                _ => {}
->>>>>>> fc696d5a
             },
             ActivePanel::Bookmarks => match action {
                 AppActions::MoveDown => {
@@ -609,51 +552,6 @@
         }
     }
 
-    fn visual_handle_action(&mut self, action: AppActions, args: Vec<String>) {
-        let selected_paths = self
-            .get_selected_entries()
-            .iter()
-            .map(|d| d.path())
-            .collect();
-        /* There's no need to check the active panel since we can only enter
-         * visual mode in the main panel
-         */
-        match action {
-            AppActions::MoveDown => {
-                self.ui
-                    .scroll(1, self.dir_contents.len() as i32, &self.active_panel)
-            }
-            AppActions::MoveUp => {
-                self.ui
-                    .scroll(-1, self.dir_contents.len() as i32, &self.active_panel)
-            }
-            AppActions::Quit => {
-                self.should_quit = true;
-            }
-            AppActions::MoveToTop => {
-                self.ui
-                    .scroll_abs(0, self.dir_contents.len() as i32, &self.active_panel)
-            }
-            AppActions::MoveToBottom => self.ui.scroll_abs(
-                self.dir_contents.len() as i32 - 1,
-                self.dir_contents.len() as i32,
-                &self.active_panel,
-            ),
-            AppActions::CopyFiles => self.copy_files(selected_paths),
-            AppActions::CutFiles => self.cut_files(selected_paths),
-            AppActions::PasteFiles => self.paste_yanked_files(),
-            AppActions::OpenCommandMode => {
-                self.command_buffer = String::from("");
-                self.active_mode = ActiveMode::Command;
-            }
-            AppActions::DeleteFile => self.delete_files(selected_paths),
-            AppActions::ToggleVisualMode => {
-                self.active_mode = ActiveMode::Normal;
-            }
-            _ => {}
-        }
-    }
-
     pub(crate) fn on_esc(&mut self) {
         match self.active_mode {
             ActiveMode::Visual => {
@@ -663,9 +561,6 @@
                 self.active_mode = ActiveMode::Normal;
                 self.command_buffer.clear();
             }
-            ActiveMode::Visual => {
-                self.active_mode = ActiveMode::Normal;
-            }
             _ => {}
         }
     }
@@ -682,7 +577,7 @@
                             /* TODO: This is kind of inconsistent behaviour. Should there be a
                              * third command_handle_action?
                              */
-                            self.normal_handle_action(*action, args);
+                            self.handle_action(*action, args);
                         }
                         None => (),
                     }
@@ -862,13 +757,8 @@
     ),
     io::Error,
 > {
-<<<<<<< HEAD
     let mut normal_output = HashMap::new();
     let mut visual_output = HashMap::new();
-=======
-    let mut normal_bindings = HashMap::new();
-    let mut visual_bindings = HashMap::new();
->>>>>>> fc696d5a
 
     let mut config = Ini::new();
     let mut default = config.defaults();
@@ -897,11 +787,7 @@
     {
         if let Some(v_str) = v {
             if let Ok(action) = AppActions::from_str(v_str) {
-<<<<<<< HEAD
                 normal_output.insert(str_to_key_events(&k), action);
-=======
-                normal_bindings.insert(str_to_key_events(&k), action);
->>>>>>> fc696d5a
             }
         }
     }
@@ -912,21 +798,12 @@
     {
         if let Some(v_str) = v {
             if let Ok(action) = AppActions::from_str(v_str) {
-<<<<<<< HEAD
                 visual_output.insert(str_to_key_events(&k), action);
             }
         }
     }
 
     return Ok((normal_output, visual_output));
-=======
-                visual_bindings.insert(str_to_key_events(&k), action);
-            }
-        }
-    }
-
-    return Ok((normal_bindings, visual_bindings));
->>>>>>> fc696d5a
 }
 
 #[cfg(test)]
@@ -978,7 +855,7 @@
         bindings.insert(str_to_key_events("v"), AppActions::ToggleVisualMode);
 
         let config_path = PathBuf::from_str("./assets/default_config.ini").unwrap();
-        let (normal_bindings, visual_bindings) = match read_config(&config_path) {
+        let (normal_bindings, _) = match read_config(&config_path) {
             Ok(x) => x,
             Err(msg) => panic!("{}", msg),
         };
